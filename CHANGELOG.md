<<<<<<< HEAD
* Improved error handling when exporting users.
=======
* Fixes a bug where the Cloud Functions emulator ignored the "host" configuration (#1722).
* Fixes a bug where the Cloud Functions emulator accepted requests to too many paths (#1773).
* Modifies `firebase ext:update` to not perform update if the extension is already up to date.
* Print Firebase Console links for Extensions after operations.
* Updated Firebase Extensions registry address.
>>>>>>> 94bc2b45
<|MERGE_RESOLUTION|>--- conflicted
+++ resolved
@@ -1,9 +1,7 @@
-<<<<<<< HEAD
+
 * Improved error handling when exporting users.
-=======
 * Fixes a bug where the Cloud Functions emulator ignored the "host" configuration (#1722).
 * Fixes a bug where the Cloud Functions emulator accepted requests to too many paths (#1773).
 * Modifies `firebase ext:update` to not perform update if the extension is already up to date.
 * Print Firebase Console links for Extensions after operations.
 * Updated Firebase Extensions registry address.
->>>>>>> 94bc2b45
