<<<<<<< HEAD
fixed - Firebase Emulator could not find "firebase-admin"
fixed - Firebase Emulator could not find "package.json" on Windows
fixed - Firebase Emulator could not find databaseUrl
=======
feature - Realtime Database profiler now exposes pending time for some requests.
>>>>>>> 4e67e28a
<|MERGE_RESOLUTION|>--- conflicted
+++ resolved
@@ -1,7 +1,4 @@
-<<<<<<< HEAD
 fixed - Firebase Emulator could not find "firebase-admin"
 fixed - Firebase Emulator could not find "package.json" on Windows
 fixed - Firebase Emulator could not find databaseUrl
-=======
-feature - Realtime Database profiler now exposes pending time for some requests.
->>>>>>> 4e67e28a
+feature - Realtime Database profiler now exposes pending time for some requests.