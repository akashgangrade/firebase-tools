--- conflicted
+++ resolved
@@ -4,8 +4,5 @@
 fixed - Adds a devDependency on firebase-functions-test to the default functions init template to prevent emulator issues.
 fixed - Fixes issue where the Firestore + RTDB emulators were starting on ports 5002/3 instead of 8080/9000
 fixed - Adds a log message when emulators have successfully started.
-<<<<<<< HEAD
 fixed - Fixes error when using multiple @google-cloud APIs
-=======
-fixed - Disable some advanced Functions emulator features when run through "firebase serve".
->>>>>>> c8fbb77e
+fixed - Disable some advanced Functions emulator features when run through "firebase serve".