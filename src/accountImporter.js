--- conflicted
+++ resolved
@@ -176,28 +176,12 @@
       }
       return { hashAlgo: hashAlgo, hashKey: options.hashKey, valid: true };
     case "SHA1":
-<<<<<<< HEAD
     case "SHA256":
     case "SHA512":
       // MD5 is [0,8192] but SHA1, SHA256, and SHA512 are [1,8192]
-      var roundsNum = parseInt(options.rounds, 10);
+      roundsNum = parseInt(options.rounds, 10);
       var minRounds = hashAlgo === "MD5" ? 0 : 1;
       if (isNaN(roundsNum) || roundsNum < minRounds || roundsNum > 8192) {
-=======
-      roundsNum = parseInt(options.rounds, 10);
-      if (isNaN(roundsNum) || roundsNum < 1 || roundsNum > 8192) {
-        return utils.reject(
-          "Must provide valid rounds(1..8192) for hash algorithm " + options.hashAlgo,
-          { exit: 1 }
-        );
-      }
-      return { hashAlgo: hashAlgo, rounds: options.rounds, valid: true };
-    case "MD5":
-    case "SHA256":
-    case "SHA512":
-      roundsNum = parseInt(options.rounds, 10);
-      if (isNaN(roundsNum) || roundsNum < 0 || roundsNum > 8192) {
->>>>>>> 55b6dfa0
         return utils.reject(
           `Must provide valid rounds(${minRounds}..8192) for hash algorithm ${options.hashAlgo}`,
           { exit: 1 }
